""" light platform """
from __future__ import annotations

import asyncio
import logging
from typing import TYPE_CHECKING, Any

import homeassistant.helpers.config_validation as cv
import voluptuous as vol
from homeassistant.components.light import (  
    ATTR_EFFECT,
    ATTR_BRIGHTNESS,
    ATTR_HS_COLOR,
    ATTR_WHITE,
    COLOR_MODE_WHITE,
    ENTITY_ID_FORMAT,
    PLATFORM_SCHEMA,
    SUPPORT_BRIGHTNESS,
    SUPPORT_COLOR,
    SUPPORT_EFFECT,
    LightEntity,
)
from homeassistant.config_entries import ConfigEntry
from homeassistant.const import CONF_MAC, CONF_NAME, EVENT_HOMEASSISTANT_STOP
from homeassistant.core import HomeAssistant
from homeassistant.helpers.entity import generate_entity_id
from homeassistant.helpers.entity_platform import AddEntitiesCallback
from homeassistant.util.color import color_hs_to_RGB, color_RGB_to_hs

from .const import DOMAIN
from bleak import BleakError
from mylight import Bulb
from mylight.const import LightEffect, SpeakerEffect

if TYPE_CHECKING:
    from bleak.backends.device import BLEDevice

PLATFORM_SCHEMA = PLATFORM_SCHEMA.extend(
    {
        vol.Required(CONF_MAC): cv.string,
        vol.Optional(CONF_NAME, default=DOMAIN): cv.string,
    }
)

SUPPORT_MYLIGHT = SUPPORT_BRIGHTNESS | SUPPORT_EFFECT | SUPPORT_COLOR

_LOGGER = logging.getLogger(__name__)


async def async_setup_entry(
    hass: HomeAssistant,
    config_entry: ConfigEntry,
    async_add_entities: AddEntitiesCallback,
) -> None:
    """Set up the platform from config_entry."""
    _LOGGER.debug(
        f"light async_setup_entry: setting up the config entry {config_entry.title} "
        f"with data:{config_entry.data}"
    )
    name = config_entry.data.get(CONF_NAME) or DOMAIN
    ble_device = hass.data[DOMAIN][config_entry.entry_id]

    entity = BulbBT(name, ble_device)
    async_add_entities([entity])


class BulbBT(LightEntity):
    """Representation of a light."""

    def __init__(self, name: str, ble_device: BLEDevice) -> None:
        """Initialize the light."""
        self._name = name
        self._mac = ble_device.address
        self.entity_id = generate_entity_id(ENTITY_ID_FORMAT, self._name, [])
        self._mode = None
        self._is_on = False
        self._rgb = [0, 0, 0]
<<<<<<< HEAD
        self._brightness = 0
        self._white = True
        self._white_intensity = None
        self._effect = None
        self._available = False
=======
        # self._ct = 0
        self._brightness = 0
        self._effect = None
        self._effect_list = [effect.name for effect in LightEffect]
        self._available = True
>>>>>>> 93a21bb0
        self._versions: str | None = None

        _LOGGER.info(f"Initializing BulbBT Entity: {self.name}, {self._mac}")
        self._dev = Bulb(ble_device)
<<<<<<< HEAD
        self._dev._connection.add_callback_on_state_changed(self._status_cb)
        self._effect_list = self._dev.get_light_effects()
=======
        # self._dev.add_callback_on_state_changed(self._status_cb)
        # self._prop_min_max = self._dev.get_prop_min_max()
        # self._min_mireds = kelvin_to_mired(
        #     self._prop_min_max["temperature"]["max"]
        # )  # reversed scale
        # self._max_mireds = kelvin_to_mired(
        #     self._prop_min_max["temperature"]["min"]
        # )  # reversed scale
>>>>>>> 93a21bb0

    async def async_added_to_hass(self) -> None:
        """Run when entity about to be added to hass."""
        self.async_on_remove(
            self.hass.bus.async_listen_once(
                EVENT_HOMEASSISTANT_STOP, self.async_will_remove_from_hass
            )
        )
        _LOGGER.debug("BULB: before first connection ----")
        # execute a first connection to get the device model
        await self._dev.connect()
        _LOGGER.debug("BULB: after first connection ----")

    async def async_will_remove_from_hass(self) -> None:
        """Run when entity will be removed from hass."""
        _LOGGER.debug("Running async_will_remove_from_hass")
        try:
            await self._dev.disconnect()
        except BleakError:
            _LOGGER.debug(
                f"Exception disconnecting from {self._dev._connection._mac}", exc_info=True
            )

    @property
    def device_info(self) -> dict[str, Any]:
        # TODO: replace with _attr
        prop = {
            "identifiers": {
                # Serial numbers are unique identifiers within a specific domain
                (DOMAIN, self.unique_id)
            },
            "name": self._name,
            "manufacturer": "MyLight",
            "model": "Speaker Bulb",
        }
        if self._versions:
            prop.update({"sw_version": "-".join(map(str, self._versions[1:4]))})
        return prop

    @property
    def unique_id(self) -> str:
        # TODO: replace with _attr
        """Return the unique id of the light."""
        return self._mac

    @property
    def available(self) -> bool:
        return self._available

    @property
    def should_poll(self) -> bool:
        """Polling needed for a updating status."""
        return True

    @property
    def name(self) -> str:
        """Return the name of the light if any."""
        return self._name

    @property
    def brightness(self) -> int:
        """Return the brightness of this light between 0..255."""
        return self._brightness

    @property
    def hs_color(self) -> tuple[Any]:
        """
        Return the Hue and saturation color value.
        Bulb has rgb => we calculate hs
        """
        return color_RGB_to_hs(*self._rgb)

    @property
    def white(self) -> bool:
        """Return the white."""
        return self._white

    @property
<<<<<<< HEAD
    def white_intesity(self) -> int:
        """Return the white intensity."""
        return self._white_intensity

    @property
    def effect_list(self):
        """Return the list of supported effects."""
        return self._effect_list

    @property
=======
    def effect_list(self):
        """Return the list of supported effects."""
        return self._effect_list

    @property
>>>>>>> 93a21bb0
    def effect(self):
        """Return the current effect."""
        return self._effect

    @property
    def is_on(self) -> bool:
        """Return true if light is on."""
        return self._is_on

    @property
    def supported_features(self) -> int:
        """Flag supported features."""
        return SUPPORT_MYLIGHT

    def _status_cb(self) -> None:
        _LOGGER.debug("Got state notification from the Bulb")
<<<<<<< HEAD
        self._available = self._dev.available
=======
        self._available = True
>>>>>>> 93a21bb0
        if not self._available:
            self.async_write_ha_state()
            return

        self._brightness = self._dev._light.brightness
        self._is_on = self._dev._light.on
<<<<<<< HEAD
        if self._white:
            self._white_intensity = self._dev._light._white_intensity
            self._rgb = [0, 0, 0]
        else:
            self._white_intensity = None            
            self._rgb = self._dev._light._rgb

=======
        if self._dev._light.white:
            # temp_in_k = int(self.scale_temp_reversed(self._dev.temperature))
            # self._ct = int(kelvin_to_mired(temp_in_k))
            self._rgb = [0, 0, 0]
        else:
            # self._ct = 0
            self._rgb = self._dev._light.rgb_color
>>>>>>> 93a21bb0
        self.async_write_ha_state()

    async def async_update(self) -> None:
        # Note, update should only start fetching,
        # followed by asynchronous updates through notifications.
        try:
            _LOGGER.debug("Requesting an update of the Bulb status")
            await self._dev.update()
            
        except Exception as ex:
            _LOGGER.error(f"Fail requesting the light status. Got exception: {ex}")
            _LOGGER.debug("BulbBT trace:", exc_info=True)

    async def async_turn_on(self, **kwargs: int) -> None:
        """Turn the light on."""
        _LOGGER.debug(f"Trying to turn on. with ATTR:{kwargs}")

        # First if brightness of dev to 0: turn off
        if ATTR_BRIGHTNESS in kwargs:
            brightness = kwargs[ATTR_BRIGHTNESS]
            if brightness == 0:
                _LOGGER.debug("Bulb brightness to be set to 0... so turning off")
                await self.async_turn_off()
                return
        else:
            brightness = self._brightness
        brightness_dev = brightness # int(round(brightness * 1.0 / 255 * 100))

        # ATTR cannot be set while light is off, so turn it on first
        if not self._is_on:
            await self._dev.turn_on()
            if any(
                keyword in kwargs
                for keyword in (ATTR_HS_COLOR, ATTR_WHITE, ATTR_BRIGHTNESS)
            ):
                await asyncio.sleep(0.5)  # wait for the Bulb to turn on
        self._is_on = True

        if ATTR_HS_COLOR in kwargs:
<<<<<<< HEAD
            rgb: tuple[int, int, int, int] = color_hs_to_RGB(*kwargs.get(ATTR_HS_COLOR))
            self._white = False
=======
            rgb: tuple[int, int, int] = color_hs_to_RGB(*kwargs.get(ATTR_HS_COLOR))
>>>>>>> 93a21bb0
            self._rgb = [rgb[0], rgb[1], rgb[2]]
            _LOGGER.debug(
                f"Trying to set color RGB:{rgb} with brightness:{brightness_dev}"
            )
<<<<<<< HEAD
            await self._dev.set_color_rgb(self._rgb)
=======
            await self._dev.set_rgb_color(self._rgb)
>>>>>>> 93a21bb0
            # assuming new state before Bulb update comes through:
            self._brightness = brightness_dev
            await asyncio.sleep(0.7)  # give time to transition before HA request update
            return

<<<<<<< HEAD
        if ATTR_WHITE in kwargs:
            self._white_intensity = kwargs[ATTR_WHITE]
            self._white = True
            _LOGGER.debug(
                f"Trying to white intensity:{self._white}"
            )
            await self._dev.set_white_intensity(kwargs[ATTR_WHITE])
            await asyncio.sleep(0.7)  # give time to transition before HA request update
            return
=======
        # if ATTR_COLOR_TEMP in kwargs:
        #     mireds = kwargs[ATTR_COLOR_TEMP]
        #     temp_in_k = int(mired_to_kelvin(mireds))
        #     scaled_temp_in_k = self.scale_temp(temp_in_k)
        #     _LOGGER.debug(
        #         f"Trying to set temp:{scaled_temp_in_k} with brightness:{brightness_dev}"
        #     )
        #     await self._dev.set_temperature(scaled_temp_in_k, brightness=brightness_dev)
        #     self._ct = mireds
        #     # assuming new state before Bulb update comes through:
        #     self._brightness = brightness_dev
        #     await asyncio.sleep(0.7)  # give time to transition before HA request update
        #     return
>>>>>>> 93a21bb0

        if ATTR_BRIGHTNESS in kwargs:
            _LOGGER.debug(f"Trying to set brightness: {brightness_dev}")
            await self._dev.set_brightness(brightness_dev)
            # assuming new state before Bulb update comes through:
            self._brightness = brightness_dev
            await asyncio.sleep(0.7)  # give time to transition before HA request update
            return

        if ATTR_EFFECT in kwargs:
           self._effect = kwargs[ATTR_EFFECT]
           if self._effect == 0 or self._effect == None:
                await self._dev.set_white()
           await self._dev.set_effect(self._effect)

    async def async_turn_off(self, **kwargs: int) -> None:
        """Turn the light off."""

        await self._dev.turn_off()
<<<<<<< HEAD
        self._is_on = False
=======
        self._is_on = False

    # def scale_temp(self, temp: int) -> int:
    #     """Scale the temperature so that the white in HA UI correspond to the
    #     white on the Bulb!"""
    #     a = self._prop_min_max["temperature"]["min"]
    #     b = self._prop_min_max["temperature"]["max"]
    #     mid = 2740  # the temp HA wants to set at when cliking on white in UI
    #     white = 4080  # the temp that correspond to true white on the Bulb

    #     if temp < mid:
    #         new_temp = (white - a) / (mid - a) * temp + a * (mid - white) / (mid - a)
    #     else:
    #         new_temp = (b - white) / (b - mid) * temp + b * (white - mid) / (b - mid)
    #     return round(new_temp)

    # def scale_temp_reversed(self, temp: int) -> int:
    #     """Reverse the scale to match HA UI"""
    #     a = self._prop_min_max["temperature"]["min"]
    #     b = self._prop_min_max["temperature"]["max"]
    #     mid = 2740
    #     white = 4080

    #     if temp < white:
    #         new_temp = (mid - a) / (white - a) * temp - a * (mid - white) / (white - a)
    #     else:
    #         new_temp = (b - mid) / (b - white) * temp - b * (white - mid) / (b - white)
    #     return round(new_temp)

>>>>>>> 93a21bb0
<|MERGE_RESOLUTION|>--- conflicted
+++ resolved
@@ -1,383 +1,286 @@
-""" light platform """
-from __future__ import annotations
-
-import asyncio
-import logging
-from typing import TYPE_CHECKING, Any
-
-import homeassistant.helpers.config_validation as cv
-import voluptuous as vol
-from homeassistant.components.light import (  
-    ATTR_EFFECT,
-    ATTR_BRIGHTNESS,
-    ATTR_HS_COLOR,
-    ATTR_WHITE,
-    COLOR_MODE_WHITE,
-    ENTITY_ID_FORMAT,
-    PLATFORM_SCHEMA,
-    SUPPORT_BRIGHTNESS,
-    SUPPORT_COLOR,
-    SUPPORT_EFFECT,
-    LightEntity,
-)
-from homeassistant.config_entries import ConfigEntry
-from homeassistant.const import CONF_MAC, CONF_NAME, EVENT_HOMEASSISTANT_STOP
-from homeassistant.core import HomeAssistant
-from homeassistant.helpers.entity import generate_entity_id
-from homeassistant.helpers.entity_platform import AddEntitiesCallback
-from homeassistant.util.color import color_hs_to_RGB, color_RGB_to_hs
-
-from .const import DOMAIN
-from bleak import BleakError
-from mylight import Bulb
-from mylight.const import LightEffect, SpeakerEffect
-
-if TYPE_CHECKING:
-    from bleak.backends.device import BLEDevice
-
-PLATFORM_SCHEMA = PLATFORM_SCHEMA.extend(
-    {
-        vol.Required(CONF_MAC): cv.string,
-        vol.Optional(CONF_NAME, default=DOMAIN): cv.string,
-    }
-)
-
-SUPPORT_MYLIGHT = SUPPORT_BRIGHTNESS | SUPPORT_EFFECT | SUPPORT_COLOR
-
-_LOGGER = logging.getLogger(__name__)
-
-
-async def async_setup_entry(
-    hass: HomeAssistant,
-    config_entry: ConfigEntry,
-    async_add_entities: AddEntitiesCallback,
-) -> None:
-    """Set up the platform from config_entry."""
-    _LOGGER.debug(
-        f"light async_setup_entry: setting up the config entry {config_entry.title} "
-        f"with data:{config_entry.data}"
-    )
-    name = config_entry.data.get(CONF_NAME) or DOMAIN
-    ble_device = hass.data[DOMAIN][config_entry.entry_id]
-
-    entity = BulbBT(name, ble_device)
-    async_add_entities([entity])
-
-
-class BulbBT(LightEntity):
-    """Representation of a light."""
-
-    def __init__(self, name: str, ble_device: BLEDevice) -> None:
-        """Initialize the light."""
-        self._name = name
-        self._mac = ble_device.address
-        self.entity_id = generate_entity_id(ENTITY_ID_FORMAT, self._name, [])
-        self._mode = None
-        self._is_on = False
-        self._rgb = [0, 0, 0]
-<<<<<<< HEAD
-        self._brightness = 0
-        self._white = True
-        self._white_intensity = None
-        self._effect = None
-        self._available = False
-=======
-        # self._ct = 0
-        self._brightness = 0
-        self._effect = None
-        self._effect_list = [effect.name for effect in LightEffect]
-        self._available = True
->>>>>>> 93a21bb0
-        self._versions: str | None = None
-
-        _LOGGER.info(f"Initializing BulbBT Entity: {self.name}, {self._mac}")
-        self._dev = Bulb(ble_device)
-<<<<<<< HEAD
-        self._dev._connection.add_callback_on_state_changed(self._status_cb)
-        self._effect_list = self._dev.get_light_effects()
-=======
-        # self._dev.add_callback_on_state_changed(self._status_cb)
-        # self._prop_min_max = self._dev.get_prop_min_max()
-        # self._min_mireds = kelvin_to_mired(
-        #     self._prop_min_max["temperature"]["max"]
-        # )  # reversed scale
-        # self._max_mireds = kelvin_to_mired(
-        #     self._prop_min_max["temperature"]["min"]
-        # )  # reversed scale
->>>>>>> 93a21bb0
-
-    async def async_added_to_hass(self) -> None:
-        """Run when entity about to be added to hass."""
-        self.async_on_remove(
-            self.hass.bus.async_listen_once(
-                EVENT_HOMEASSISTANT_STOP, self.async_will_remove_from_hass
-            )
-        )
-        _LOGGER.debug("BULB: before first connection ----")
-        # execute a first connection to get the device model
-        await self._dev.connect()
-        _LOGGER.debug("BULB: after first connection ----")
-
-    async def async_will_remove_from_hass(self) -> None:
-        """Run when entity will be removed from hass."""
-        _LOGGER.debug("Running async_will_remove_from_hass")
-        try:
-            await self._dev.disconnect()
-        except BleakError:
-            _LOGGER.debug(
-                f"Exception disconnecting from {self._dev._connection._mac}", exc_info=True
-            )
-
-    @property
-    def device_info(self) -> dict[str, Any]:
-        # TODO: replace with _attr
-        prop = {
-            "identifiers": {
-                # Serial numbers are unique identifiers within a specific domain
-                (DOMAIN, self.unique_id)
-            },
-            "name": self._name,
-            "manufacturer": "MyLight",
-            "model": "Speaker Bulb",
-        }
-        if self._versions:
-            prop.update({"sw_version": "-".join(map(str, self._versions[1:4]))})
-        return prop
-
-    @property
-    def unique_id(self) -> str:
-        # TODO: replace with _attr
-        """Return the unique id of the light."""
-        return self._mac
-
-    @property
-    def available(self) -> bool:
-        return self._available
-
-    @property
-    def should_poll(self) -> bool:
-        """Polling needed for a updating status."""
-        return True
-
-    @property
-    def name(self) -> str:
-        """Return the name of the light if any."""
-        return self._name
-
-    @property
-    def brightness(self) -> int:
-        """Return the brightness of this light between 0..255."""
-        return self._brightness
-
-    @property
-    def hs_color(self) -> tuple[Any]:
-        """
-        Return the Hue and saturation color value.
-        Bulb has rgb => we calculate hs
-        """
-        return color_RGB_to_hs(*self._rgb)
-
-    @property
-    def white(self) -> bool:
-        """Return the white."""
-        return self._white
-
-    @property
-<<<<<<< HEAD
-    def white_intesity(self) -> int:
-        """Return the white intensity."""
-        return self._white_intensity
-
-    @property
-    def effect_list(self):
-        """Return the list of supported effects."""
-        return self._effect_list
-
-    @property
-=======
-    def effect_list(self):
-        """Return the list of supported effects."""
-        return self._effect_list
-
-    @property
->>>>>>> 93a21bb0
-    def effect(self):
-        """Return the current effect."""
-        return self._effect
-
-    @property
-    def is_on(self) -> bool:
-        """Return true if light is on."""
-        return self._is_on
-
-    @property
-    def supported_features(self) -> int:
-        """Flag supported features."""
-        return SUPPORT_MYLIGHT
-
-    def _status_cb(self) -> None:
-        _LOGGER.debug("Got state notification from the Bulb")
-<<<<<<< HEAD
-        self._available = self._dev.available
-=======
-        self._available = True
->>>>>>> 93a21bb0
-        if not self._available:
-            self.async_write_ha_state()
-            return
-
-        self._brightness = self._dev._light.brightness
-        self._is_on = self._dev._light.on
-<<<<<<< HEAD
-        if self._white:
-            self._white_intensity = self._dev._light._white_intensity
-            self._rgb = [0, 0, 0]
-        else:
-            self._white_intensity = None            
-            self._rgb = self._dev._light._rgb
-
-=======
-        if self._dev._light.white:
-            # temp_in_k = int(self.scale_temp_reversed(self._dev.temperature))
-            # self._ct = int(kelvin_to_mired(temp_in_k))
-            self._rgb = [0, 0, 0]
-        else:
-            # self._ct = 0
-            self._rgb = self._dev._light.rgb_color
->>>>>>> 93a21bb0
-        self.async_write_ha_state()
-
-    async def async_update(self) -> None:
-        # Note, update should only start fetching,
-        # followed by asynchronous updates through notifications.
-        try:
-            _LOGGER.debug("Requesting an update of the Bulb status")
-            await self._dev.update()
-            
-        except Exception as ex:
-            _LOGGER.error(f"Fail requesting the light status. Got exception: {ex}")
-            _LOGGER.debug("BulbBT trace:", exc_info=True)
-
-    async def async_turn_on(self, **kwargs: int) -> None:
-        """Turn the light on."""
-        _LOGGER.debug(f"Trying to turn on. with ATTR:{kwargs}")
-
-        # First if brightness of dev to 0: turn off
-        if ATTR_BRIGHTNESS in kwargs:
-            brightness = kwargs[ATTR_BRIGHTNESS]
-            if brightness == 0:
-                _LOGGER.debug("Bulb brightness to be set to 0... so turning off")
-                await self.async_turn_off()
-                return
-        else:
-            brightness = self._brightness
-        brightness_dev = brightness # int(round(brightness * 1.0 / 255 * 100))
-
-        # ATTR cannot be set while light is off, so turn it on first
-        if not self._is_on:
-            await self._dev.turn_on()
-            if any(
-                keyword in kwargs
-                for keyword in (ATTR_HS_COLOR, ATTR_WHITE, ATTR_BRIGHTNESS)
-            ):
-                await asyncio.sleep(0.5)  # wait for the Bulb to turn on
-        self._is_on = True
-
-        if ATTR_HS_COLOR in kwargs:
-<<<<<<< HEAD
-            rgb: tuple[int, int, int, int] = color_hs_to_RGB(*kwargs.get(ATTR_HS_COLOR))
-            self._white = False
-=======
-            rgb: tuple[int, int, int] = color_hs_to_RGB(*kwargs.get(ATTR_HS_COLOR))
->>>>>>> 93a21bb0
-            self._rgb = [rgb[0], rgb[1], rgb[2]]
-            _LOGGER.debug(
-                f"Trying to set color RGB:{rgb} with brightness:{brightness_dev}"
-            )
-<<<<<<< HEAD
-            await self._dev.set_color_rgb(self._rgb)
-=======
-            await self._dev.set_rgb_color(self._rgb)
->>>>>>> 93a21bb0
-            # assuming new state before Bulb update comes through:
-            self._brightness = brightness_dev
-            await asyncio.sleep(0.7)  # give time to transition before HA request update
-            return
-
-<<<<<<< HEAD
-        if ATTR_WHITE in kwargs:
-            self._white_intensity = kwargs[ATTR_WHITE]
-            self._white = True
-            _LOGGER.debug(
-                f"Trying to white intensity:{self._white}"
-            )
-            await self._dev.set_white_intensity(kwargs[ATTR_WHITE])
-            await asyncio.sleep(0.7)  # give time to transition before HA request update
-            return
-=======
-        # if ATTR_COLOR_TEMP in kwargs:
-        #     mireds = kwargs[ATTR_COLOR_TEMP]
-        #     temp_in_k = int(mired_to_kelvin(mireds))
-        #     scaled_temp_in_k = self.scale_temp(temp_in_k)
-        #     _LOGGER.debug(
-        #         f"Trying to set temp:{scaled_temp_in_k} with brightness:{brightness_dev}"
-        #     )
-        #     await self._dev.set_temperature(scaled_temp_in_k, brightness=brightness_dev)
-        #     self._ct = mireds
-        #     # assuming new state before Bulb update comes through:
-        #     self._brightness = brightness_dev
-        #     await asyncio.sleep(0.7)  # give time to transition before HA request update
-        #     return
->>>>>>> 93a21bb0
-
-        if ATTR_BRIGHTNESS in kwargs:
-            _LOGGER.debug(f"Trying to set brightness: {brightness_dev}")
-            await self._dev.set_brightness(brightness_dev)
-            # assuming new state before Bulb update comes through:
-            self._brightness = brightness_dev
-            await asyncio.sleep(0.7)  # give time to transition before HA request update
-            return
-
-        if ATTR_EFFECT in kwargs:
-           self._effect = kwargs[ATTR_EFFECT]
-           if self._effect == 0 or self._effect == None:
-                await self._dev.set_white()
-           await self._dev.set_effect(self._effect)
-
-    async def async_turn_off(self, **kwargs: int) -> None:
-        """Turn the light off."""
-
-        await self._dev.turn_off()
-<<<<<<< HEAD
-        self._is_on = False
-=======
-        self._is_on = False
-
-    # def scale_temp(self, temp: int) -> int:
-    #     """Scale the temperature so that the white in HA UI correspond to the
-    #     white on the Bulb!"""
-    #     a = self._prop_min_max["temperature"]["min"]
-    #     b = self._prop_min_max["temperature"]["max"]
-    #     mid = 2740  # the temp HA wants to set at when cliking on white in UI
-    #     white = 4080  # the temp that correspond to true white on the Bulb
-
-    #     if temp < mid:
-    #         new_temp = (white - a) / (mid - a) * temp + a * (mid - white) / (mid - a)
-    #     else:
-    #         new_temp = (b - white) / (b - mid) * temp + b * (white - mid) / (b - mid)
-    #     return round(new_temp)
-
-    # def scale_temp_reversed(self, temp: int) -> int:
-    #     """Reverse the scale to match HA UI"""
-    #     a = self._prop_min_max["temperature"]["min"]
-    #     b = self._prop_min_max["temperature"]["max"]
-    #     mid = 2740
-    #     white = 4080
-
-    #     if temp < white:
-    #         new_temp = (mid - a) / (white - a) * temp - a * (mid - white) / (white - a)
-    #     else:
-    #         new_temp = (b - mid) / (b - white) * temp - b * (white - mid) / (b - white)
-    #     return round(new_temp)
-
->>>>>>> 93a21bb0
+""" light platform """
+from __future__ import annotations
+
+import asyncio
+import logging
+from typing import TYPE_CHECKING, Any
+
+import homeassistant.helpers.config_validation as cv
+import voluptuous as vol
+from homeassistant.components.light import (  
+    ATTR_EFFECT,
+    ATTR_BRIGHTNESS,
+    ATTR_HS_COLOR,
+    ATTR_WHITE,
+    COLOR_MODE_WHITE,
+    ENTITY_ID_FORMAT,
+    PLATFORM_SCHEMA,
+    SUPPORT_BRIGHTNESS,
+    SUPPORT_COLOR,
+    SUPPORT_EFFECT,
+    LightEntity,
+)
+from homeassistant.config_entries import ConfigEntry
+from homeassistant.const import CONF_MAC, CONF_NAME, EVENT_HOMEASSISTANT_STOP
+from homeassistant.core import HomeAssistant
+from homeassistant.helpers.entity import generate_entity_id
+from homeassistant.helpers.entity_platform import AddEntitiesCallback
+from homeassistant.util.color import color_hs_to_RGB, color_RGB_to_hs
+
+from .const import DOMAIN
+from bleak import BleakError
+from mylight import Bulb
+from mylight.const import LightEffect, SpeakerEffect
+
+if TYPE_CHECKING:
+    from bleak.backends.device import BLEDevice
+
+PLATFORM_SCHEMA = PLATFORM_SCHEMA.extend(
+    {
+        vol.Required(CONF_MAC): cv.string,
+        vol.Optional(CONF_NAME, default=DOMAIN): cv.string,
+    }
+)
+
+SUPPORT_MYLIGHT = SUPPORT_BRIGHTNESS | SUPPORT_EFFECT | SUPPORT_COLOR
+
+_LOGGER = logging.getLogger(__name__)
+
+
+async def async_setup_entry(
+    hass: HomeAssistant,
+    config_entry: ConfigEntry,
+    async_add_entities: AddEntitiesCallback,
+) -> None:
+    """Set up the platform from config_entry."""
+    _LOGGER.debug(
+        f"light async_setup_entry: setting up the config entry {config_entry.title} "
+        f"with data:{config_entry.data}"
+    )
+    name = config_entry.data.get(CONF_NAME) or DOMAIN
+    ble_device = hass.data[DOMAIN][config_entry.entry_id]
+
+    entity = BulbBT(name, ble_device)
+    async_add_entities([entity])
+
+
+class BulbBT(LightEntity):
+    """Representation of a light."""
+
+    def __init__(self, name: str, ble_device: BLEDevice) -> None:
+        """Initialize the light."""
+        self._name = name
+        self._mac = ble_device.address
+        self.entity_id = generate_entity_id(ENTITY_ID_FORMAT, self._name, [])
+        self._mode = None
+        self._is_on = False
+        self._rgb = [0, 0, 0]
+        self._brightness = 0
+        self._white = True
+        self._white_intensity = None
+        self._effect = None
+        self._available = False
+        self._versions: str | None = None
+
+        _LOGGER.info(f"Initializing BulbBT Entity: {self.name}, {self._mac}")
+        self._dev = Bulb(ble_device)
+        self._dev._connection.add_callback_on_state_changed(self._status_cb)
+        self._effect_list = self._dev.get_light_effects()
+
+    async def async_added_to_hass(self) -> None:
+        """Run when entity about to be added to hass."""
+        self.async_on_remove(
+            self.hass.bus.async_listen_once(
+                EVENT_HOMEASSISTANT_STOP, self.async_will_remove_from_hass
+            )
+        )
+        _LOGGER.debug("BULB: before first connection ----")
+        # execute a first connection to get the device model
+        await self._dev.connect()
+        _LOGGER.debug("BULB: after first connection ----")
+
+    async def async_will_remove_from_hass(self) -> None:
+        """Run when entity will be removed from hass."""
+        _LOGGER.debug("Running async_will_remove_from_hass")
+        try:
+            await self._dev.disconnect()
+        except BleakError:
+            _LOGGER.debug(
+                f"Exception disconnecting from {self._dev._connection._mac}", exc_info=True
+            )
+
+    @property
+    def device_info(self) -> dict[str, Any]:
+        # TODO: replace with _attr
+        prop = {
+            "identifiers": {
+                # Serial numbers are unique identifiers within a specific domain
+                (DOMAIN, self.unique_id)
+            },
+            "name": self._name,
+            "manufacturer": "MyLight",
+            "model": "Speaker Bulb",
+        }
+        if self._versions:
+            prop.update({"sw_version": "-".join(map(str, self._versions[1:4]))})
+        return prop
+
+    @property
+    def unique_id(self) -> str:
+        # TODO: replace with _attr
+        """Return the unique id of the light."""
+        return self._mac
+
+    @property
+    def available(self) -> bool:
+        return self._available
+
+    @property
+    def should_poll(self) -> bool:
+        """Polling needed for a updating status."""
+        return True
+
+    @property
+    def name(self) -> str:
+        """Return the name of the light if any."""
+        return self._name
+
+    @property
+    def brightness(self) -> int:
+        """Return the brightness of this light between 0..255."""
+        return self._brightness
+
+    @property
+    def hs_color(self) -> tuple[Any]:
+        """
+        Return the Hue and saturation color value.
+        Bulb has rgb => we calculate hs
+        """
+        return color_RGB_to_hs(*self._rgb)
+
+    # @property
+    # def color_temp(self) -> int:
+    #     """Return the CT color temperature."""
+    #     return self._ct
+
+    @property
+    def white_intesity(self) -> int:
+        """Return the white intensity."""
+        return self._white_intensity
+
+    @property
+    def effect_list(self):
+        """Return the list of supported effects."""
+        return self._effect_list
+
+    @property
+    def effect(self):
+        """Return the current effect."""
+        return self._effect
+
+    @property
+    def is_on(self) -> bool:
+        """Return true if light is on."""
+        return self._is_on
+
+    @property
+    def supported_features(self) -> int:
+        """Flag supported features."""
+        return SUPPORT_MYLIGHT
+
+    def _status_cb(self) -> None:
+        _LOGGER.debug("Got state notification from the Bulb")
+        self._available = self._dev.available
+        if not self._available:
+            self.async_write_ha_state()
+            return
+
+        self._brightness = self._dev._light.brightness
+        self._is_on = self._dev._light.on
+        if self._white:
+            self._white_intensity = self._dev._light._white_intensity
+            self._rgb = [0, 0, 0]
+        else:
+            self._white_intensity = None            
+            self._rgb = self._dev._light._rgb
+
+        self.async_write_ha_state()
+
+    async def async_update(self) -> None:
+        # Note, update should only start fetching,
+        # followed by asynchronous updates through notifications.
+        try:
+            _LOGGER.debug("Requesting an update of the Bulb status")
+            await self._dev.update()
+            
+        except Exception as ex:
+            _LOGGER.error(f"Fail requesting the light status. Got exception: {ex}")
+            _LOGGER.debug("BulbBT trace:", exc_info=True)
+
+    async def async_turn_on(self, **kwargs: int) -> None:
+        """Turn the light on."""
+        _LOGGER.debug(f"Trying to turn on. with ATTR:{kwargs}")
+
+        # First if brightness of dev to 0: turn off
+        if ATTR_BRIGHTNESS in kwargs:
+            brightness = kwargs[ATTR_BRIGHTNESS]
+            if brightness == 0:
+                _LOGGER.debug("Bulb brightness to be set to 0... so turning off")
+                await self.async_turn_off()
+                return
+        else:
+            brightness = self._brightness
+        brightness_dev = brightness # brightness # int(round(brightness * 1.0 / 255 * 100))
+
+        # ATTR cannot be set while light is off, so turn it on first
+        if not self._is_on:
+            await self._dev.turn_on()
+            if any(
+                keyword in kwargs
+                for keyword in (ATTR_HS_COLOR, ATTR_WHITE, ATTR_BRIGHTNESS)
+            ):
+                await asyncio.sleep(0.5)  # wait for the Bulb to turn on
+        self._is_on = True
+
+        if ATTR_HS_COLOR in kwargs:
+            rgb: tuple[int, int, int, int] = color_hs_to_RGB(*kwargs.get(ATTR_HS_COLOR))
+            self._white = False
+            self._rgb = [rgb[0], rgb[1], rgb[2]]
+            _LOGGER.debug(
+                f"Trying to set color RGB:{rgb} with brightness:{brightness_dev}"
+            )
+            await self._dev.set_color_rgb(self._rgb)
+            # assuming new state before Bulb update comes through:
+            self._brightness = brightness_dev
+            await asyncio.sleep(0.7)  # give time to transition before HA request update
+            return
+
+        if ATTR_WHITE in kwargs:
+            self._white_intensity = kwargs[ATTR_WHITE]
+            self._white = True
+            _LOGGER.debug(
+                f"Trying to white intensity:{self._white}"
+            )
+            await self._dev.set_white_intensity(kwargs[ATTR_WHITE])
+            await asyncio.sleep(0.7)  # give time to transition before HA request update
+            return
+
+        if ATTR_BRIGHTNESS in kwargs:
+            _LOGGER.debug(f"Trying to set brightness: {brightness_dev}")
+            await self._dev.set_brightness(brightness_dev)
+            # assuming new state before Bulb update comes through:
+            self._brightness = brightness_dev
+            await asyncio.sleep(0.7)  # give time to transition before HA request update
+            return
+
+        if ATTR_EFFECT in kwargs:
+           self._effect = kwargs[ATTR_EFFECT]
+           if self._effect == 0 or self._effect == None:
+                await self._dev.set_white()
+           await self._dev.set_effect(self._effect)
+
+    async def async_turn_off(self, **kwargs: int) -> None:
+        """Turn the light off."""
+
+        await self._dev.turn_off()
+        self._is_on = False